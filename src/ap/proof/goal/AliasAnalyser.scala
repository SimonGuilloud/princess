/**
 * This file is part of Princess, a theorem prover for Presburger
 * arithmetic with uninterpreted predicates.
 * <http://www.philipp.ruemmer.org/princess.shtml>
 *
 * Copyright (C) 2009-2018 Philipp Ruemmer <ph_r@gmx.net>
 *
 * Princess is free software: you can redistribute it and/or modify
 * it under the terms of the GNU Lesser General Public License as published by
 * the Free Software Foundation, either version 2.1 of the License, or
 * (at your option) any later version.
 *
 * Princess is distributed in the hope that it will be useful,
 * but WITHOUT ANY WARRANTY; without even the implied warranty of
 * MERCHANTABILITY or FITNESS FOR A PARTICULAR PURPOSE.  See the
 * GNU Lesser General Public License for more details.
 *
 * You should have received a copy of the GNU Lesser General Public License
 * along with Princess.  If not, see <http://www.gnu.org/licenses/>.
 */

package ap.proof.goal

import ap.proof._
import ap.basetypes.IdealInt
<<<<<<< HEAD
import ap.terfor.{TermOrder, AliasStatus, AliasChecker}
=======
import ap.terfor.{TermOrder, AliasStatus, AliasChecker, ConstantTerm}
>>>>>>> b563a834
import ap.terfor.linearcombination.LinearCombination
import ap.terfor.equations.{EquationConj, NegEquationConj, ReduceWithNegEqs}
import ap.terfor.conjunctions.ReduceWithConjunction
import ap.terfor.preds.{Atom, Predicate, PredConj}
import ap.util.{Debug, LRUCache, Seqs}

import scala.collection.mutable.ArrayBuffer

object AliasAnalyser {
  
  private val AC = Debug.AC_ALIAS_ANALYSER

}

/**
 * Class to approximate whether two terms have to be considered as potential
 * aliases, i.e., may have the same value. Two criteria are taken into account
 * for this: arithmetic facts that are available in a proof goal, and constant
 * freedom. The class does caching to speed up queries.
 */
class AliasAnalyser (reducer : ReduceWithConjunction,
                     cf : ConstantFreedom, bc : BindingContext,
                     order : TermOrder)
      extends AliasChecker {
<<<<<<< HEAD
=======

  import AliasAnalyser._
>>>>>>> b563a834

  private val cache, cacheFD =
    new LRUCache[(LinearCombination, LinearCombination),
                 AliasStatus.Value] (10000)
  
  private def cacheKey(a : LinearCombination, b : LinearCombination) = {
    val aHash = a.hashCode
    val bHash = b.hashCode
    if (aHash < bHash || (aHash == bHash && order.compare(a, b) < 0))
      (a, b)
    else
      (b, a)
  }
  
  /**
   * Check whether two terms have to be considered as potential
   * aliases, i.e., may have the same value.
   */
  def apply(a : LinearCombination, b : LinearCombination,
            includeCannotDueToFreedom : Boolean) : AliasStatus.Value = {
    if (includeCannotDueToFreedom) {
      checkAliasFD(a, b)
    } else {
      val res = checkAlias(a, b)
      //-BEGIN-ASSERTION-///////////////////////////////////////////////////////
//      Debug.assertPost(AC, res == (checkAliasFD(a, b) match {
//                                     case AliasStatus.CannotDueToFreedom =>
//                                       AliasStatus.Cannot
//                                     case s => s
//                                   }))
      //-END-ASSERTION-/////////////////////////////////////////////////////////
      res
    }
  }

  /**
   * Check whether the given terms can be aliased.
   */
  private def checkAlias(a : LinearCombination,
                         b : LinearCombination) : AliasStatus.Value =
    if (a == b) {
      AliasStatus.Must
    } else cache(cacheKey(a, b)) {
      if (cf.diffIsShieldingLC(a, b, bc)) {
        AliasStatus.Cannot
      } else {
        implicit val o = order
        val reduced = reducer(EquationConj(a - b, order))
        
        if (reduced.isTrue)
          AliasStatus.Must
        else if (reduced.isFalse)
          AliasStatus.Cannot
        else
          AliasStatus.May
      }
    }

  /**
   * Check whether the given terms can be aliased, and also produce
   * the result <code>AliasStatus.CannotDueToFreedom</code>
   */
  private def checkAliasFD(a : LinearCombination,
                           b : LinearCombination) : AliasStatus.Value =
    if (a == b)
      AliasStatus.Must
    else cacheFD(cacheKey(a, b)) {
      implicit val o = order
      val reduced = reducer(EquationConj(a - b, order))
      
      if (reduced.isTrue)
        AliasStatus.Must
      else if (reduced.isFalse)
        AliasStatus.Cannot
      else if (cf.diffIsShieldingLC(a, b, bc))
        AliasStatus.CannotDueToFreedom
      else
        AliasStatus.May
    }

  //////////////////////////////////////////////////////////////////////////////

  /**
   * Find atoms within the sequence <code>atoms</code> that may
   * alias with atoms with the given <code>arguments</code>
   * as the first arguments.
   */
  def findMayAliases(atoms : Seq[Atom],
                     pred : Predicate,
                     arguments : Seq[LinearCombination],
                     includeCannotDueToFreedom : Boolean)
                   : Map[AliasStatus.Value, Seq[Atom]] = {
    if (atoms.size <= 5 || includeCannotDueToFreedom)
      findMayAliasesNaive(atoms, pred, arguments, includeCannotDueToFreedom)
    else
      findMayAliasesBin(atoms, pred, arguments, false)
  }

  /**
   * Find atoms within the sequence <code>atoms</code> that may
   * alias with atoms with the given <code>arguments</code>
   * as the first arguments.
   *
   * Implementation using binary search.
   */
  private def findMayAliasesBin(_atoms : Seq[Atom],
                                pred : Predicate,
                                _arguments : Seq[LinearCombination],
                                includeCannotDueToFreedom : Boolean)
                              : Map[AliasStatus.Value, Seq[Atom]] = {
//    println("--")

    //-BEGIN-ASSERTION-/////////////////////////////////////////////////////////
    Debug.assertPre(AC, !_arguments.isEmpty)
    //-END-ASSERTION-///////////////////////////////////////////////////////////

    import AliasStatus.{Must, May, Cannot}

//println(_atoms)
//println(_arguments)

    val atoms = _atoms.toIndexedSeq
    val arguments = _arguments.toIndexedSeq
    val argumentSize = arguments.size
    val arity = pred.arity
    val lcOrdering = order.lcOrdering
    val termOrdering = order.termOrdering

    import lcOrdering.{lt => lcLT, lteq => lcLTeq}
    import termOrdering.{lt => teLT}

    val (predLeft, predRight) = PredConj.findAtomsWithPred(atoms, pred, order)

    val mayResult = new ArrayBuffer[Atom]

    def selectAtoms(left : Int, right : Int, aInd : Int) : Unit = {
      if (left >= right) {
        // nothing
      } else if (aInd == argumentSize) {
        for (ind <- left until right)
          mayResult += atoms(ind)
      } else if (left + 1 == right) {

        val a = atoms(left)
        var res = May
        var n = aInd
      
        while (n < argumentSize && res != Cannot) {
          apply(a(n), arguments(n), false) match {
            case Must | May => // nothing
            case s          => res = s
          }
          n = n + 1
        }

        if (res != Cannot)
          mayResult += a
        
      } else {
      
        val argument = arguments(aInd)
        if (argument.isConstant) {
          // we search for an argument with constant value; consider
          // atoms with either a matching constant argument, or with an
          // aliasing symbolic term
          
          val constsStart =
            one2oneSelection(left, right, aInd, argument, _.isConstant)
          val constsLeft =
            Seqs.risingEdgeFwdFull(atoms,
                                   (a:Atom) => lcLTeq(a(aInd), argument),
                                   constsStart, right)
          val constsRight =
            Seqs.risingEdgeFwdFull(atoms,
                                   (a:Atom) => lcLT(a(aInd), argument),
                                   constsLeft, right)

//          println(" [" + constsLeft + ", " + constsRight + ")")
          selectAtoms(constsLeft, constsRight, aInd + 1)
          
        } else {
        
          val lt = argument.leadingTerm.asInstanceOf[ConstantTerm]
          if (cf.isBottomWRT(lt)) {
            one2oneSelection(left, right, aInd, argument, (_) => false)
          } else {
            // we search for a term that starts with a shielding constant;
            // we can therefore ignore terms with a smaller leading term

            val ind =
            one2oneSelection(left, right, aInd, argument,
              lc => lc.isConstant || teLT(lc.leadingTerm, lt))
//if (ind != right)
//  println("" + right + " -> " + ind)
          }
        }
      }
    }

    def one2oneSelection(left : Int, right : Int,
                         aInd : Int, argument : LinearCombination,
                         stopCond : LinearCombination => Boolean) : Int = {
      var ind = left
      if (aInd == argumentSize - 1) {
        while (ind < right && !stopCond(atoms(ind)(aInd))) {
          if (apply(atoms(ind)(aInd), argument, false) != Cannot)
            mayResult += atoms(ind)
          ind = ind + 1
        }
      } else {
        while (ind < right && !stopCond(atoms(ind)(aInd))) {
          val nextInd =
            Seqs.risingEdgeFwdFull(atoms,
                                   (a:Atom) => lcLT(a(aInd), atoms(ind)(aInd)),
                                   ind + 1, right)
          if (apply(atoms(ind)(aInd), argument, false) != Cannot)
            selectAtoms(ind, nextInd, aInd + 1)
          ind = nextInd
        }
      }

      ind
    }

    selectAtoms(predLeft, predRight, 0)

    Map(May -> mayResult)
  }

  /**
   * Find atoms within the sequence <code>atoms</code> that may
   * alias with atoms with the given <code>arguments</code>
   * as the first arguments.
   *
   * Implementation that just linearly scans the given atoms.
   */
  private def findMayAliasesNaive(atoms : Seq[Atom],
                                  pred : Predicate,
                                  arguments : Seq[LinearCombination],
                                  includeCannotDueToFreedom : Boolean)
                                : Map[AliasStatus.Value, Seq[Atom]] = {

    val N = arguments.size
    atoms groupBy { a =>
      var res = if (a.pred == pred) AliasStatus.May else AliasStatus.Cannot
      var n = 0
      
      while (n < N && res != AliasStatus.Cannot) {
        apply(a(n), arguments(n),
              includeCannotDueToFreedom &&
              res != AliasStatus.CannotDueToFreedom) match {
          case AliasStatus.Must | AliasStatus.May =>
            // nothing
          case s =>
            res = s
        }
        n = n + 1
      }

      res
    }
  }

}<|MERGE_RESOLUTION|>--- conflicted
+++ resolved
@@ -23,11 +23,7 @@
 
 import ap.proof._
 import ap.basetypes.IdealInt
-<<<<<<< HEAD
-import ap.terfor.{TermOrder, AliasStatus, AliasChecker}
-=======
 import ap.terfor.{TermOrder, AliasStatus, AliasChecker, ConstantTerm}
->>>>>>> b563a834
 import ap.terfor.linearcombination.LinearCombination
 import ap.terfor.equations.{EquationConj, NegEquationConj, ReduceWithNegEqs}
 import ap.terfor.conjunctions.ReduceWithConjunction
@@ -52,11 +48,8 @@
                      cf : ConstantFreedom, bc : BindingContext,
                      order : TermOrder)
       extends AliasChecker {
-<<<<<<< HEAD
-=======
 
   import AliasAnalyser._
->>>>>>> b563a834
 
   private val cache, cacheFD =
     new LRUCache[(LinearCombination, LinearCombination),
